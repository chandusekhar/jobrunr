package org.jobrunr.quarkus.extension.deployment;

import io.quarkus.arc.deployment.AdditionalBeanBuildItem;
import io.quarkus.arc.deployment.BeanContainerBuildItem;
import io.quarkus.deployment.Capabilities;
import io.quarkus.deployment.Capability;
import io.quarkus.deployment.builditem.CombinedIndexBuildItem;
import io.quarkus.deployment.metrics.MetricsCapabilityBuildItem;
import io.quarkus.deployment.recording.RecorderContext;
import io.quarkus.runtime.metrics.MetricsFactory;
import io.quarkus.smallrye.health.deployment.spi.HealthBuildItem;
import org.jboss.jandex.IndexView;
import org.jobrunr.quarkus.autoconfigure.JobRunrBuildTimeConfiguration;
import org.jobrunr.quarkus.autoconfigure.JobRunrProducer;
import org.jobrunr.quarkus.autoconfigure.JobRunrStarter;
import org.jobrunr.quarkus.autoconfigure.health.JobRunrHealthCheck;
import org.jobrunr.quarkus.autoconfigure.metrics.JobRunrMetricsProducer;
import org.jobrunr.quarkus.autoconfigure.metrics.JobRunrMetricsStarter;
import org.jobrunr.quarkus.autoconfigure.storage.JobRunrDocumentDBStorageProviderProducer;
import org.jobrunr.quarkus.autoconfigure.storage.JobRunrInMemoryStorageProviderProducer;
import org.jobrunr.quarkus.autoconfigure.storage.JobRunrMongoDBStorageProviderProducer;
import org.jobrunr.quarkus.autoconfigure.storage.JobRunrSqlStorageProviderProducer;
import org.jobrunr.scheduling.JobRunrRecurringJobRecorder;
import org.junit.jupiter.api.BeforeEach;
import org.junit.jupiter.api.Test;
import org.junit.jupiter.api.extension.ExtendWith;
import org.mockito.Mock;
import org.mockito.Mockito;
import org.mockito.junit.jupiter.MockitoExtension;

import java.util.Optional;

import static org.assertj.core.api.Assertions.assertThat;
import static org.mockito.Mockito.*;

@ExtendWith(MockitoExtension.class)
class JobRunrExtensionProcessorTest {

    @Mock
    Capabilities capabilities;

    JobRunrBuildTimeConfiguration jobRunrBuildTimeConfiguration;

    JobRunrBuildTimeConfiguration.BackgroundJobServerConfiguration backgroundJobServerConfiguration;

    JobRunrBuildTimeConfiguration.DatabaseConfiguration databaseConfiguration;

    JobRunrExtensionProcessor jobRunrExtensionProcessor;

    @BeforeEach
    void setUpExtensionProcessor() {
        jobRunrExtensionProcessor = new JobRunrExtensionProcessor();
        jobRunrBuildTimeConfiguration = new JobRunrBuildTimeConfiguration();
        backgroundJobServerConfiguration = new JobRunrBuildTimeConfiguration.BackgroundJobServerConfiguration();
        jobRunrBuildTimeConfiguration.backgroundJobServer = backgroundJobServerConfiguration;
        databaseConfiguration = new JobRunrBuildTimeConfiguration.DatabaseConfiguration();
        databaseConfiguration.type = Optional.empty();
        jobRunrBuildTimeConfiguration.database = databaseConfiguration;
        lenient().when(capabilities.isPresent(Capability.JSONB)).thenReturn(true);
    }

    @Test
    void producesJobRunrProducer() {
        final AdditionalBeanBuildItem additionalBeanBuildItem = jobRunrExtensionProcessor.produce(capabilities, jobRunrBuildTimeConfiguration);

        assertThat(additionalBeanBuildItem.getBeanClasses())
                .containsOnly(
                        JobRunrProducer.class.getName(),
                        JobRunrStarter.class.getName(),
                        JobRunrInMemoryStorageProviderProducer.class.getName(),
                        JobRunrProducer.JobRunrJsonBJsonMapperProducer.class.getName()
                );
    }

    @Test
    void producesJobRunrRecurringJobsFinderIfJobSchedulerIsEnabled() throws NoSuchMethodException {
        RecorderContext recorderContext = mock(RecorderContext.class);
        CombinedIndexBuildItem combinedIndex = mock(CombinedIndexBuildItem.class);
        when(combinedIndex.getIndex()).thenReturn(mock(IndexView.class));
        BeanContainerBuildItem beanContainer = mock(BeanContainerBuildItem.class);
        JobRunrRecurringJobRecorder recurringJobRecorder = mock(JobRunrRecurringJobRecorder.class);

        jobRunrBuildTimeConfiguration.jobScheduler = new JobRunrBuildTimeConfiguration.JobSchedulerConfiguration();
        jobRunrBuildTimeConfiguration.jobScheduler.enabled = true;

        jobRunrExtensionProcessor.findRecurringJobAnnotationsAndScheduleThem(recorderContext, combinedIndex, beanContainer, recurringJobRecorder, jobRunrBuildTimeConfiguration);

        verify(recorderContext, times(2)).registerNonDefaultConstructor(any(), any());
    }

    @Test
    void producesNoJobRunrRecurringJobsFinderIfJobSchedulerIsNotEnabled() throws NoSuchMethodException {
        RecorderContext recorderContext = mock(RecorderContext.class);
        CombinedIndexBuildItem combinedIndex = mock(CombinedIndexBuildItem.class);
        BeanContainerBuildItem beanContainer = mock(BeanContainerBuildItem.class);
        JobRunrRecurringJobRecorder recurringJobRecorder = mock(JobRunrRecurringJobRecorder.class);

        jobRunrBuildTimeConfiguration.jobScheduler = new JobRunrBuildTimeConfiguration.JobSchedulerConfiguration();
        jobRunrBuildTimeConfiguration.jobScheduler.enabled = false;

        jobRunrExtensionProcessor.findRecurringJobAnnotationsAndScheduleThem(recorderContext, combinedIndex, beanContainer, recurringJobRecorder, jobRunrBuildTimeConfiguration);

        verifyNoInteractions(recorderContext);
    }

    @Test
    void jobRunrProducerUsesJSONBIfCapabilityPresent() {
        Mockito.reset(capabilities);
        lenient().when(capabilities.isPresent(Capability.JSONB)).thenReturn(true);
        final AdditionalBeanBuildItem additionalBeanBuildItem = jobRunrExtensionProcessor.produce(capabilities, jobRunrBuildTimeConfiguration);

        assertThat(additionalBeanBuildItem.getBeanClasses())
                .contains(JobRunrProducer.JobRunrJsonBJsonMapperProducer.class.getName());
    }

    @Test
    void jobRunrProducerUsesJacksonIfCapabilityPresent() {
        Mockito.reset(capabilities);
        lenient().when(capabilities.isPresent(Capability.JACKSON)).thenReturn(true);
        final AdditionalBeanBuildItem additionalBeanBuildItem = jobRunrExtensionProcessor.produce(capabilities, jobRunrBuildTimeConfiguration);

        assertThat(additionalBeanBuildItem.getBeanClasses())
                .contains(JobRunrProducer.JobRunrJacksonJsonMapperProducer.class.getName());
    }

    @Test
    void jobRunrProducerUsesSqlStorageProviderIfAgroalCapabilityIsPresent() {
        lenient().when(capabilities.isPresent(Capability.AGROAL)).thenReturn(true);
        final AdditionalBeanBuildItem additionalBeanBuildItem = jobRunrExtensionProcessor.produce(capabilities, jobRunrBuildTimeConfiguration);

        assertThat(additionalBeanBuildItem.getBeanClasses())
                .contains(JobRunrSqlStorageProviderProducer.class.getName());
    }

    @Test
    void jobRunrProducerUsesMongoDBStorageProviderIfMongoDBClientCapabilityIsPresent() {
        lenient().when(capabilities.isPresent(Capability.MONGODB_CLIENT)).thenReturn(true);
        final AdditionalBeanBuildItem additionalBeanBuildItem = jobRunrExtensionProcessor.produce(capabilities, jobRunrBuildTimeConfiguration);

        assertThat(additionalBeanBuildItem.getBeanClasses())
                .contains(JobRunrMongoDBStorageProviderProducer.class.getName())
                .doesNotContain(JobRunrDocumentDBStorageProviderProducer.class.getName());
    }

    @Test
    void jobRunrProducerUsesDocumentDBStorageProviderIfMongoDBClientCapabilityIsPresent() {
        lenient().when(capabilities.isPresent(Capability.MONGODB_CLIENT)).thenReturn(true);
        databaseConfiguration.type = Optional.of("documentdb");
        final AdditionalBeanBuildItem additionalBeanBuildItem = jobRunrExtensionProcessor.produce(capabilities, jobRunrBuildTimeConfiguration);

        assertThat(additionalBeanBuildItem.getBeanClasses())
                .contains(JobRunrDocumentDBStorageProviderProducer.class.getName())
                .doesNotContain(JobRunrMongoDBStorageProviderProducer.class.getName());
    }

    @Test
<<<<<<< HEAD
    void jobRunrProducerUsesElasticSearchStorageProviderIfElasticSearchRestHighLevelClientCapabilityIsPresent() {
        lenient().when(capabilities.isPresent(Capability.ELASTICSEARCH_REST_HIGH_LEVEL_CLIENT)).thenReturn(true);
        final AdditionalBeanBuildItem additionalBeanBuildItem = jobRunrExtensionProcessor.produce(capabilities, jobRunrBuildTimeConfiguration);

        assertThat(additionalBeanBuildItem.getBeanClasses())
                .contains(JobRunrElasticSearchStorageProviderProducer.class.getName());
    }

    @Test
=======
>>>>>>> cab0d63d
    void addHealthCheckAddsHealthBuildItemIfSmallRyeHealthCapabilityIsPresent() {
        lenient().when(capabilities.isPresent(Capability.SMALLRYE_HEALTH)).thenReturn(true);
        final HealthBuildItem healthBuildItem = jobRunrExtensionProcessor.addHealthCheck(capabilities, jobRunrBuildTimeConfiguration);

        assertThat(healthBuildItem.getHealthCheckClass())
                .isEqualTo(JobRunrHealthCheck.class.getName());
    }

    @Test
    void addHealthCheckDoesNotAddHealthBuildItemIfSmallRyeHealthCapabilityIsNotPresent() {
        lenient().when(capabilities.isPresent(Capability.SMALLRYE_HEALTH)).thenReturn(false);
        final HealthBuildItem healthBuildItem = jobRunrExtensionProcessor.addHealthCheck(capabilities, jobRunrBuildTimeConfiguration);

        assertThat(healthBuildItem).isNull();
    }

    @Test
    void addMetricsDoesNotAddMetricsIfNotEnabled() {
        final AdditionalBeanBuildItem metricsBeanBuildItem = jobRunrExtensionProcessor.addMetrics(Optional.empty(), jobRunrBuildTimeConfiguration);

        assertThat(metricsBeanBuildItem).isNull();
    }

    @Test
    void addMetricsDoesNotAddMetricsIfEnabledButNoMicroMeterSupport() {
        final AdditionalBeanBuildItem metricsBeanBuildItem = jobRunrExtensionProcessor.addMetrics(Optional.of(new MetricsCapabilityBuildItem(toSupport -> false)), jobRunrBuildTimeConfiguration);

        assertThat(metricsBeanBuildItem).isNull();
    }

    @Test
    void addMetricsDoesAddStorageProviderMetricsIfEnabledAndMicroMeterSupport() {
        final AdditionalBeanBuildItem metricsBeanBuildItem = jobRunrExtensionProcessor.addMetrics(Optional.of(new MetricsCapabilityBuildItem(toSupport -> toSupport.equals(MetricsFactory.MICROMETER))), jobRunrBuildTimeConfiguration);

        assertThat(metricsBeanBuildItem.getBeanClasses())
                .contains(JobRunrMetricsStarter.class.getName())
                .contains(JobRunrMetricsProducer.StorageProviderMetricsProducer.class.getName())
                .doesNotContain(JobRunrMetricsProducer.BackgroundJobServerMetricsProducer.class.getName());
    }

    @Test
    void addMetricsDoesAddStorageProviderAndBackgroundJobServerMetricsIfEnabledAndMicroMeterSupport() {
        backgroundJobServerConfiguration.enabled = true;

        final AdditionalBeanBuildItem metricsBeanBuildItem = jobRunrExtensionProcessor.addMetrics(Optional.of(new MetricsCapabilityBuildItem(toSupport -> toSupport.equals(MetricsFactory.MICROMETER))), jobRunrBuildTimeConfiguration);

        assertThat(metricsBeanBuildItem.getBeanClasses())
                .contains(JobRunrMetricsStarter.class.getName())
                .contains(JobRunrMetricsProducer.StorageProviderMetricsProducer.class.getName())
                .contains(JobRunrMetricsProducer.BackgroundJobServerMetricsProducer.class.getName());
    }

}<|MERGE_RESOLUTION|>--- conflicted
+++ resolved
@@ -154,18 +154,6 @@
     }
 
     @Test
-<<<<<<< HEAD
-    void jobRunrProducerUsesElasticSearchStorageProviderIfElasticSearchRestHighLevelClientCapabilityIsPresent() {
-        lenient().when(capabilities.isPresent(Capability.ELASTICSEARCH_REST_HIGH_LEVEL_CLIENT)).thenReturn(true);
-        final AdditionalBeanBuildItem additionalBeanBuildItem = jobRunrExtensionProcessor.produce(capabilities, jobRunrBuildTimeConfiguration);
-
-        assertThat(additionalBeanBuildItem.getBeanClasses())
-                .contains(JobRunrElasticSearchStorageProviderProducer.class.getName());
-    }
-
-    @Test
-=======
->>>>>>> cab0d63d
     void addHealthCheckAddsHealthBuildItemIfSmallRyeHealthCapabilityIsPresent() {
         lenient().when(capabilities.isPresent(Capability.SMALLRYE_HEALTH)).thenReturn(true);
         final HealthBuildItem healthBuildItem = jobRunrExtensionProcessor.addHealthCheck(capabilities, jobRunrBuildTimeConfiguration);
