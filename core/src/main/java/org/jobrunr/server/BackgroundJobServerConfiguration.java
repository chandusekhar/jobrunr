package org.jobrunr.server;

import org.jobrunr.server.configuration.BackgroundJobServerWorkerPolicy;
import org.jobrunr.server.configuration.ConcurrentJobModificationPolicy;
import org.jobrunr.server.configuration.DefaultBackgroundJobServerWorkerPolicy;
import org.jobrunr.server.configuration.DefaultConcurrentJobModificationPolicy;

import java.net.InetAddress;
import java.net.UnknownHostException;
import java.time.Duration;
import java.util.UUID;

import static java.lang.Math.min;
import static org.jobrunr.utils.StringUtils.isNullOrEmpty;

/**
 * This class allows to configure the BackgroundJobServer
 */
public class BackgroundJobServerConfiguration {

    public static final Duration DEFAULT_POLL_INTERVAL = Duration.ofSeconds(15);
    public static final int DEFAULT_SERVER_TIMEOUT_POLL_INTERVAL_MULTIPLICAND = 4;
    public static final int DEFAULT_PAGE_REQUEST_SIZE = 1000;
    public static final Duration DEFAULT_DELETE_SUCCEEDED_JOBS_DURATION = Duration.ofHours(36);
    public static final Duration DEFAULT_PERMANENTLY_DELETE_JOBS_DURATION = Duration.ofHours(72);
    public static final Duration DEFAULT_INTERRUPT_JOBS_AWAIT_DURATION_ON_STOP_BACKGROUND_JOB_SERVER = Duration.ofSeconds(10);
    int carbonAwaitingJobsRequestSize = DEFAULT_PAGE_REQUEST_SIZE;
    int scheduledJobsRequestSize = DEFAULT_PAGE_REQUEST_SIZE;
    int orphanedJobsRequestSize = DEFAULT_PAGE_REQUEST_SIZE;
    int succeededJobsRequestSize = DEFAULT_PAGE_REQUEST_SIZE;
    Duration pollInterval = DEFAULT_POLL_INTERVAL;
    int serverTimeoutPollIntervalMultiplicand = DEFAULT_SERVER_TIMEOUT_POLL_INTERVAL_MULTIPLICAND;
    UUID id = UUID.randomUUID();
    String name = getHostName();
    Duration deleteSucceededJobsAfter = DEFAULT_DELETE_SUCCEEDED_JOBS_DURATION;
    Duration permanentlyDeleteDeletedJobsAfter = DEFAULT_PERMANENTLY_DELETE_JOBS_DURATION;
    Duration interruptJobsAwaitDurationOnStopBackgroundJobServer = DEFAULT_INTERRUPT_JOBS_AWAIT_DURATION_ON_STOP_BACKGROUND_JOB_SERVER;
    BackgroundJobServerWorkerPolicy backgroundJobServerWorkerPolicy = new DefaultBackgroundJobServerWorkerPolicy();
    ConcurrentJobModificationPolicy concurrentJobModificationPolicy = new DefaultConcurrentJobModificationPolicy();

    private BackgroundJobServerConfiguration() {

    }

    /**
     * This returns the default configuration with the BackgroundJobServer with a poll interval of 15 seconds and a worker count based on the CPU
     *
     * @return the default JobRunrDashboard configuration
     */
    public static BackgroundJobServerConfiguration usingStandardBackgroundJobServerConfiguration() {
        return new BackgroundJobServerConfiguration();
    }

    /**
     * Allows to set the id for the {@link BackgroundJobServer}
     *
     * @param id the id of this BackgroundJobServer (used in the dashboard and to see whether server is still up &amp; running)
     * @return the same configuration instance which provides a fluent api
     */
    public BackgroundJobServerConfiguration andId(UUID id) {
        if (id == null) throw new IllegalArgumentException("The id can not be null");
        this.id = id;
        return this;
    }

    /**
     * Allows to set the name for the {@link BackgroundJobServer}
     *
     * @param name the name of this BackgroundJobServer (used in the dashboard)
     * @return the same configuration instance which provides a fluent api
     */
    public BackgroundJobServerConfiguration andName(String name) {
        if (isNullOrEmpty(name)) throw new IllegalArgumentException("The name can not be null or empty");
        if (name.length() >= 128) throw new IllegalArgumentException("The length of the name can not exceed 128 characters");
        this.name = name;
        return this;
    }

    /**
     * Allows to set the pollIntervalInSeconds for the BackgroundJobServer
     *
     * @param pollIntervalInSeconds the pollIntervalInSeconds
     * @return the same configuration instance which provides a fluent api
     */
    public BackgroundJobServerConfiguration andPollIntervalInSeconds(int pollIntervalInSeconds) {
        return this.andPollInterval(Duration.ofSeconds(pollIntervalInSeconds));
    }

    /**
     * Allows to set the pollInterval duration for the BackgroundJobServer
     *
     * @param pollInterval the pollInterval duration
     * @return the same configuration instance which provides a fluent api
     */
    public BackgroundJobServerConfiguration andPollInterval(Duration pollInterval) {
        this.pollInterval = pollInterval;
        return this;
    }

    /**
     * Allows to set the pollInterval multiplicand after which a BackgroundJobServer will be seen as timed out (e.g. because it crashed, was stopped, ...).
     * <p>
     * You can increase this value if you have long stop the world GC cycles or are running on shared hosting and experiencing CPU starvation.
     *
     * @param multiplicand the pollInterval multiplicand
     * @return the same configuration instance which provides a fluent api
     */
    public BackgroundJobServerConfiguration andServerTimeoutPollIntervalMultiplicand(int multiplicand) {
        if (multiplicand < 4) throw new IllegalArgumentException("The smallest possible ServerTimeoutPollIntervalMultiplicand is 4 (4 is also the default)");
        this.serverTimeoutPollIntervalMultiplicand = multiplicand;
        return this;
    }

    /**
     * Allows to set the workerCount for the BackgroundJobServer which defines the maximum number of jobs that will be run in parallel
     *
     * @param workerCount the workerCount for the BackgroundJobServer
     * @return the same configuration instance which provides a fluent api
     */
    public BackgroundJobServerConfiguration andWorkerCount(int workerCount) {
        this.backgroundJobServerWorkerPolicy = new DefaultBackgroundJobServerWorkerPolicy(workerCount);
        return this;
    }

    /**
     * Allows to set the backgroundJobServerWorkerPolicy for the BackgroundJobServer. The backgroundJobServerWorkerPolicy will determine
     * the final WorkDistributionStrategy used by the BackgroundJobServer.
     *
     * @param backgroundJobServerWorkerPolicy the backgroundJobServerWorkerPolicy
     * @return the same configuration instance which provides a fluent api
     */
    public BackgroundJobServerConfiguration andBackgroundJobServerWorkerPolicy(BackgroundJobServerWorkerPolicy backgroundJobServerWorkerPolicy) {
        this.backgroundJobServerWorkerPolicy = backgroundJobServerWorkerPolicy;
        return this;
    }

    /**
     * Allows to set the maximum number of jobs to update from scheduled to enqueued state per database round-trip.
     *
     * @param scheduledJobsRequestSize maximum number of jobs to update per database round-trip
     * @return the same configuration instance which provides a fluent api
     */
    public BackgroundJobServerConfiguration andScheduledJobsRequestSize(int scheduledJobsRequestSize) {
        this.scheduledJobsRequestSize = scheduledJobsRequestSize;
        return this;
    }

    /**
<<<<<<< HEAD
     * Allows to set the maximum number of jobs to update from awaiting to scheduled state every X hours.
     * @param awaitingJobRequestSize maximum number of jobs to update
     * @return the same configuration instance which provides a fluent api
     */
    public BackgroundJobServerConfiguration andCarbonAwaitingJobsRequestSize(int awaitingJobRequestSize) {
        this.carbonAwaitingJobsRequestSize = awaitingJobRequestSize;
        return this;
    }

    /**
     * Allows to set the query size for misfired jobs per polling interval (to retry them).
=======
     * Allows to set the query size for misfired jobs per database round-trip (to retry them).
>>>>>>> 120cd812
     *
     * @param orphanedJobsRequestSize maximum number of misfired jobs to check per database round-trip
     * @return the same configuration instance which provides a fluent api
     */
    public BackgroundJobServerConfiguration andOrphanedJobsRequestSize(int orphanedJobsRequestSize) {
        this.orphanedJobsRequestSize = orphanedJobsRequestSize;
        return this;
    }

    /**
     * Allows to set the maximum number of jobs to update from succeeded to deleted state per database round-trip.
     *
     * @param succeededJobsRequestSize maximum number of jobs to update per database round-trip
     * @return the same configuration instance which provides a fluent api
     */
    public BackgroundJobServerConfiguration andSucceededJobsRequestSize(int succeededJobsRequestSize) {
        this.succeededJobsRequestSize = succeededJobsRequestSize;
        return this;
    }

    /**
     * Allows to set the duration to wait before deleting succeeded jobs
     *
     * @param duration the duration to wait before deleting successful jobs
     * @return the same configuration instance which provides a fluent api
     */
    public BackgroundJobServerConfiguration andDeleteSucceededJobsAfter(Duration duration) {
        this.deleteSucceededJobsAfter = duration;
        return this;
    }

    /**
     * Allows to set the duration to wait before permanently deleting succeeded jobs
     *
     * @param duration the duration to wait before permanently deleting successful jobs
     * @return the same configuration instance which provides a fluent api
     */
    public BackgroundJobServerConfiguration andPermanentlyDeleteDeletedJobsAfter(Duration duration) {
        this.permanentlyDeleteDeletedJobsAfter = duration;
        return this;
    }

    /**
     * Allows to set the duration to wait before interrupting jobs/threads when the {@link BackgroundJobServer} is stopped
     *
     * @param duration the duration to wait before interrupting jobs/threads when the {@link BackgroundJobServer} is stopped
     * @return the same configuration instance which provides a fluent api
     */
    public BackgroundJobServerConfiguration andInterruptJobsAwaitDurationOnStopBackgroundJobServer(Duration duration) {
        this.interruptJobsAwaitDurationOnStopBackgroundJobServer = duration;
        return this;
    }

    /**
     * Allows to set the ConcurrentJobModificationPolicy for the BackgroundJobServer. The ConcurrentJobModificationPolicy will determine
     * how the BackgroundJobServer will react to concurrent modifications the jobs.
     * <p>
     * Use with care.
     *
     * @param concurrentJobModificationPolicy the concurrentJobModificationPolicy
     * @return the same configuration instance which provides a fluent api
     */
    public BackgroundJobServerConfiguration andConcurrentJobModificationPolicy(ConcurrentJobModificationPolicy concurrentJobModificationPolicy) {
        this.concurrentJobModificationPolicy = concurrentJobModificationPolicy;
        return this;
    }


    private static String getHostName() {
        try {
            String hostName = InetAddress.getLocalHost().getHostName();
            return hostName.substring(0, min(hostName.length(), 127));
        } catch (UnknownHostException e) {
            return "Unable to determine hostname";
        }
    }
}<|MERGE_RESOLUTION|>--- conflicted
+++ resolved
@@ -146,7 +146,6 @@
     }
 
     /**
-<<<<<<< HEAD
      * Allows to set the maximum number of jobs to update from awaiting to scheduled state every X hours.
      * @param awaitingJobRequestSize maximum number of jobs to update
      * @return the same configuration instance which provides a fluent api
@@ -157,10 +156,7 @@
     }
 
     /**
-     * Allows to set the query size for misfired jobs per polling interval (to retry them).
-=======
      * Allows to set the query size for misfired jobs per database round-trip (to retry them).
->>>>>>> 120cd812
      *
      * @param orphanedJobsRequestSize maximum number of misfired jobs to check per database round-trip
      * @return the same configuration instance which provides a fluent api
